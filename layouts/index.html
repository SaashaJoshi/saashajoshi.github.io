--- conflicted
+++ resolved
@@ -5,15 +5,6 @@
 <head>
   <title>{{- .Site.Title -}}</title>
   <!-- stylesheets -->
-<<<<<<< HEAD
-  <link rel="stylesheet" href="/css/bootstrap.min.css" />
-  <link rel="stylesheet" href="/css/all.min.css" media="all" />
-  <link rel="stylesheet" href="/css/fontawesome.min.css" media="all" />
-  <link rel="stylesheet" href="/css/v1/v1.css" />
-  <!-- Fonts -->
-  <link href="https://fonts.googleapis.com/css2?family=PT+Serif&display=swap" rel="stylesheet" />
-  <meta name="description" content="{{ .Site.Params.description }}" />
-=======
   <link rel="stylesheet" href="/css/bootstrap.min.css">
   <link rel="stylesheet" href="/css/all.min.css" media="all">
   <link rel="stylesheet" href="/css/fontawesome.min.css" media="all">
@@ -21,7 +12,6 @@
   <!-- Fonts -->
   <link href="https://fonts.googleapis.com/css2?family=PT+Serif&display=swap" rel="stylesheet">
   <meta name="description" content="{{ .Site.Params.description }}">
->>>>>>> 5d6c329f
   {{ template "_internal/google_analytics.html" . }}
   {{- partial "sections/v1/head.html" . -}}
 </head>
@@ -33,10 +23,7 @@
   {{- partial "sections/v1/do_things.html" . -}}
   {{- partial "sections/v1/projects.html" . -}}
   {{- partial "sections/v1/contact.html" . -}}
-<<<<<<< HEAD
-=======
 
->>>>>>> 5d6c329f
   {{- partial "sections/v1/footer.html" . -}}
   {{- partial "sections/v1/scripts.html" . -}}
 </body>
@@ -44,19 +31,11 @@
 
 <head>
   <title>{{- .Site.Title -}}</title>
-<<<<<<< HEAD
-  <meta name="description" content="{{ .Site.Params.description }}" />
-  <!-- Fonts -->
-  <link rel="preconnect" href="https://fonts.gstatic.com" />
-  <link href="https://fonts.googleapis.com/css2?family=Roboto:ital,wght@0,400;0,500;1,400&display=swap" rel="stylesheet"
-    media="all" />
-=======
   <meta name="description" content="{{ .Site.Params.description }}">
   <!-- Fonts -->
   <link rel="preconnect" href="https://fonts.gstatic.com">
   <link href="https://fonts.googleapis.com/css2?family=Roboto:ital,wght@0,400;0,500;1,400&display=swap" rel="stylesheet"
     media="all">
->>>>>>> 5d6c329f
   {{ template "_internal/google_analytics.html" . }}
   {{- partial "sections/v2/head.html" . -}}
 </head>
@@ -73,19 +52,6 @@
 
 <head>
   <title>{{- .Site.Title -}}</title>
-<<<<<<< HEAD
-  <meta name="description" content="{{ .Site.Params.description }}" />
-  <!-- Fonts -->
-  <link rel="preconnect" href="https://fonts.googleapis.com" />
-  <link rel="preconnect" href="https://fonts.gstatic.com" crossorigin />
-  <link
-    href="https://fonts.googleapis.com/css2?family=Roboto:ital,wght@0,300;0,400;0,500;0,700;0,900;1,100;1,300;1,400;1,500;1,700;1,900&display=swap"
-    rel="stylesheet" />
-  {{ template "_internal/google_analytics.html" . }}
-  {{- partial "sections/v3/head.html" . -}}
-  <link rel="stylesheet" href="/css/v3/v3.css" media="all" />
-  <link rel="stylesheet" href="/css/v3/navbar-footer.css" media="all" />
-=======
   <meta name="description" content="{{ .Site.Params.description }}">
   <!-- Fonts -->
   <link rel="preconnect" href="https://fonts.gstatic.com">
@@ -95,7 +61,6 @@
   {{- partial "sections/v3/head.html" . -}}
   <link rel="stylesheet" href="/css/v3/v3.css" media="all">
   <link rel="stylesheet" href="/css/v3/navbar-footer.css" media="all">
->>>>>>> 5d6c329f
   <link rel="stylesheet" href="/css/v3/loader.css" />
 
   <!-- aos -->
@@ -110,100 +75,47 @@
   </script>
   <div>
     {{- partial "sections/v3/navbar.html" . -}}
-<<<<<<< HEAD
-=======
 
->>>>>>> 5d6c329f
     {{ if .Site.Params.disable_home }}
     {{ else }}
     {{- partial "sections/v3/home.html" . -}}
     {{ end }}
-<<<<<<< HEAD
-=======
 
->>>>>>> 5d6c329f
     {{ if .Site.Params.disable_about }}
     {{ else }}
     {{- partial "sections/v3/about.html" . -}}
     {{ end }}
-<<<<<<< HEAD
-=======
 
->>>>>>> 5d6c329f
     {{ if .Site.Params.disable_experience }}
     {{ else }}
     {{- partial "sections/v3/experience.html" . -}}
     {{ end }}
-<<<<<<< HEAD
-=======
 
->>>>>>> 5d6c329f
     {{ if .Site.Params.disable_education }}
     {{ else }}
     {{- partial "sections/v3/education.html" . -}}
     {{ end }}
-<<<<<<< HEAD
-=======
 
->>>>>>> 5d6c329f
     {{ if .Site.Params.disable_projects }}
     {{ else }}
     {{- partial "sections/v3/projects.html" . -}}
     {{ end }}
-<<<<<<< HEAD
-=======
 
->>>>>>> 5d6c329f
     {{ if .Site.Params.disable_achievements }}
     {{ else }}
     {{- partial "sections/v3/achievements.html" . -}}
     {{ end }}
-<<<<<<< HEAD
-=======
 
->>>>>>> 5d6c329f
     {{ if .Site.Params.disable_contact }}
     {{ else }}
     {{- partial "sections/v3/contact.html" . -}}
     {{ end }}
-<<<<<<< HEAD
-=======
 
->>>>>>> 5d6c329f
     {{- partial "sections/v3/footer.html" . -}}
     {{- partial "sections/v3/scripts.html" . -}}
   </div>
   <script>
     /*
-<<<<<<< HEAD
-  document.onreadystatechange = function () {
-    if (document.readyState !== "complete") {
-      document.querySelector(
-        "body").style.visibility = "hidden";
-      document.querySelector(
-        "#loader").style.visibility = "visible";
-    } else {
-      document.querySelector(
-        "#loader").style.display = "none";
-      document.querySelector(
-        "body").style.visibility = "visible";
-    }
-  };
-  */
-    $(".darkmode-label").click(function () {
-      $("body").toggleClass("darkmode");
-      $(".fa-moon").toggleClass("d-none");
-      $(".fa-sun").toggleClass("d-none");
-      $(".about-backdark").toggleClass("about-back");
-      $(".education-backdark").toggleClass("education-back");
-      $(".achievements-backdark").toggleClass("achievements-back");
-      $("nav").toggleClass("navbar-dark");
-      $("nav").toggleClass("navbar-light");
-      $(".text-dark").addClass("darkmode-text-dark").removeClass("text-dark");
-      $(".text-muted")
-        .addClass("darkmode-text-muted")
-        .removeClass("text-muted");
-=======
     document.onreadystatechange = function () {
       if (document.readyState !== "complete") {
         document.querySelector(
@@ -219,28 +131,18 @@
     };
     */
     $(".darkmode-label").click(function () {
-        $("body").toggleClass("darkmode");
-        $(".fa-moon").toggleClass("d-none");
-        $(".fa-sun").toggleClass("d-none");
-        $(".about-backdark").toggleClass("about-back");
-        $(".education-backdark").toggleClass("education-back");
-        $(".achievements-backdark").toggleClass("achievements-back");
-        $("nav").toggleClass("navbar-dark");
-        $("nav").toggleClass("navbar-light");
-        $(".text-dark").addClass("darkmode-text-dark").removeClass("text-dark");
-        $(".text-muted")
-          .addClass("darkmode-text-muted")
-          .removeClass("text-muted");
-        if ($("input.custom-control-input").is(":checked")) {
-          $(".darkmode-text-dark")
-            .addClass("text-dark")
-            .removeClass("darkmode-text-dark");
-          $(".darkmode-text-muted")
-            .addClass("text-muted")
-            .removeClass("darkmode-text-muted");
-        }
-      });
->>>>>>> 5d6c329f
+      $("body").toggleClass("darkmode");
+      $(".fa-moon").toggleClass("d-none");
+      $(".fa-sun").toggleClass("d-none");
+      $(".about-backdark").toggleClass("about-back");
+      $(".education-backdark").toggleClass("education-back");
+      $(".achievements-backdark").toggleClass("achievements-back");
+      $("nav").toggleClass("navbar-dark");
+      $("nav").toggleClass("navbar-light");
+      $(".text-dark").addClass("darkmode-text-dark").removeClass("text-dark");
+      $(".text-muted")
+        .addClass("darkmode-text-muted")
+        .removeClass("text-muted");
       if ($("input.custom-control-input").is(":checked")) {
         $(".darkmode-text-dark")
           .addClass("text-dark")
@@ -249,7 +151,6 @@
           .addClass("text-muted")
           .removeClass("darkmode-text-muted");
       }
-<<<<<<< HEAD
     });
     if ($("input.custom-control-input").is(":checked")) {
       $("body").toggleClass("darkmode");
@@ -265,12 +166,7 @@
   </script>
 </body>
 {{ else }}
-=======
-  </script>
-</body>
-{{ else }}
 
->>>>>>> 5d6c329f
 {{ end }}
 
 </html>