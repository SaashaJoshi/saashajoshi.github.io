--- conflicted
+++ resolved
@@ -1,409 +1,406 @@
-baseURL: "https://hugo-profile.netlify.app"
-languageCode: "en-us"
-title: "Hugo Profile"
-theme: hugo-profile
-
-outputs:
-  home:
-    - "HTML"
-    - "RSS"
-    - "JSON"
-  page:
-    - "HTML"
-    - "RSS"
-
-Paginate: 3
-enableRobotsTXT: true
-# disqusShortname: your-disqus-shortname
-# googleAnalytics: G-MEASUREMENT_ID
-
-markup:
-  goldmark:
-    renderer:
-      unsafe: true
-
-Menus:
-  main:
-    - identifier: blog
-      name: Blog
-      title: Blog posts
-      url: /blogs
-      weight: 1
-    - identifier: gallery
-      name: Gallery
-      title: Blog posts
-      url: /gallery
-      weight: 2
-    #Dropdown menu
-    # - identifier: dropdown
-    #   title: Example dropdown menu
-    #   name: Dropdown
-    #   weight: 3
-    # - identifier: dropdown1
-    #   title: example dropdown 1
-    #   name: example 1
-    #   url: /#
-    #   parent: dropdown
-    #   weight: 1
-    # - identifier: dropdown2
-    #   title: example dropdown 2
-    #   name: example 2
-    #   url: /#
-    #   parent: dropdown
-    #   weight: 2
-
-params:
-  title: "Hugo Profile"
-  description: Text about my cool site
-  # staticPath: ""  # The path to serve the static files from
-  favicon: "/fav.png"
-
-  # Whether to serve bootstrap css and js files from CDN or not. Can be set to true, "css" or "js" to choose between
-  # serving both, only the css, or only the js files through the CDN. Any other value will make so that CDN is not used.
-  # Note the lack of "" in true, it should be of boolean type.
-  useBootstrapCDN: false
-
-  # If you want to load dynamically responsive images from Cloudinary
-  # This requires your images to be uploaded + hosted on Cloudinary
-  # Uncomment and change YOUR_CLOUD_NAME to the Cloud Name in your Cloudinary console
-  # cloudinary_cloud_name: "YOUR_CLOUD_NAME"
-
-  # Whether to add mathjax support on all pages. Alternatively, you can opt-in per page by adding `mathjax: true` in the frontmatter.
-  mathjax: false
-
-  # Whether the fade animations on the home page will be enabled
-  animate: true
-
-  theme:
-    # disableThemeToggle: true
-    # defaultTheme: "light" # dark
-
-  font:
-    fontSize: 1rem # default: 1rem
-    fontWeight: 400 # default: 400
-    lineHeight: 1.5 # default: 1.5
-    textAlign: left # default: left
-
-  # color preference
-  # color:
-  #   textColor:
-  #   secondaryTextColor:
-  #   backgroundColor:
-  #   secondaryBackgroundColor:
-  #   primaryColor:
-  #   secondaryColor:
-
-  #   darkmode:
-  #     textColor:
-  #     secondaryTextColor:
-  #     backgroundColor:
-  #     secondaryBackgroundColor:
-  #     primaryColor:
-  #     secondaryColor:
-
-  # If you want to customize the menu, you can change it here
-  navbar:
-    align: ms-auto # Left: ms-auto | center: mx-auto | right: me-auto | Default: ms-auto
-    # brandLogo: "/logo.png" # Logo for the brand | default is the favicon variable
-    # showBrandLogo: false # Show brand logo in nav bar | default is true
-    brandName: "Hugo Profile" # Brand name for the brand | default is the title variable
-    disableSearch: false
-    # searchPlaceholder: "Search"
-    stickyNavBar:
-      enable : true
-      showOnScrollUp : true
-    menus:
-      disableAbout: false
-      disableExperience: false
-      disableEducation: false
-      disableProjects: false
-      disableAchievements: false
-      disableContact: false
-
-  # Hero
-  hero:
-    enable: true
-    intro: "Hi, my name is"
-    title: "Isabella."
-    subtitle: "I build things for the web"
-    content: "A passionate web app developer. I tend to make use of modern web technologies to build websites that looks great, feels fantastic, and functions correctly."
-    image: /images/hero.svg
-    bottomImage:
-      enable: true
-    # roundImage: true # Make hero image circular | default false
-    button:
-      enable: true
-      name: "Resume"
-      url: "#"
-      download: true
-      newPage: false
-    socialLinks:
-      fontAwesomeIcons:
-        - icon: fab fa-github
-          url: https://example.com
-        - icon: fab fa-x-twitter
-          url: https://example.com
-      customIcons:
-        - icon: /fav.png
-          url: "https://example.com"
-
-  # About
-  about:
-    enable: true
-    title: "About Me"
-    image: "/images/me.png"
-    content: |-
-      I am a software developer with a passion for web development. I have a background in computer science and mathematics, and I have a strong interest in the intersection of technology and art. I am currently working as a software developer at [example org.](https://example.com) in San Francisco, CA.
-
-      I am currently working on a project that will be used to help people find the best way to get around the city.
-    skills:
-      enable: true
-      title: "Here are a few technologies I've been working with recently:"
-      items:
-        - "HTML"
-        - "CSS"
-        - "JavaScript"
-        - "React"
-        - "Node"
-        - "Express"
-
-  # Experience
-  experience:
-    enable: true
-    # title: "Custom Name"
-    items:
-      - job: "Senior Software Developer"
-        company: "Facebook"
-        companyUrl: "https://example.com"
-        date: "Jan 2022 - present"
-        featuredLink:
-          enable: true
-          name: "View the project"
-          url: "https://example.com"
-        content: "I am currently working as a software developer at [example org.](https://example.com) in San Francisco, CA. I am currently working on a project that will be used to help people find the best way to get around the city."
-
-      - job: "Software Developer"
-        company: "Amazon"
-        companyUrl: "https://example.com"
-        date: "Sep 2020 - Dec 2021"
-        featuredLink:
-          enable: true
-          url: "https://example.com"
-        info:
-          enable: true
-          content: I worked as a software developer for more than one year in Amazon.
-        content: |
-          I am currently working as a software developer at [example org.](https://example.com) in San Francisco, CA. I am currently working on a project that will be used to help people find the best way to get around the city.
-
-          - Lead backend developer for a product.
-          - Created a frontend design for a product.
-
-      - job: "Junior Software Developer"
-        company: "Apple"
-        companyUrl: "https://example.com"
-        date: "Jan 2020 - Aug 2020"
-        info:
-          enable: false
-        featuredLink:
-          enable: true
-          url: "https://example.com"
-        content: |
-          I am currently working as a software developer at [example org.](https://example.com) in San Francisco, CA. I am currently working on a project that will be used to help people find the best way to get around the city.
-
-          - Lead backend developer for a product.
-          - Created a frontend design for a product.
-
-      - job: "UI/UX Designer"
-        company: "Netflix"
-        companyUrl: "https://example.com"
-        date: "June 2017 - Nov 2019"
-        featuredLink:
-          enable: true
-          url: "https://example.com"
-        content: |
-          I am currently working as a software developer at [example org.](https://example.com) in San Francisco, CA. I am currently working on a project that will be used to help people find the best way to get around the city.
-
-          - Lead backend developer for a product.
-          - Created a frontend design for a product.
-
-      - job: "Product Designer"
-        company: "Google"
-        companyUrl: "https://example.com"
-        date: "Feb 2016 - Mar 2017"
-        content: "I am currently working as a software developer at [example org.](https://example.com) in San Francisco, CA. I am currently working on a project that will be used to help people find the best way to get around the city."
-
-  # Education
-  education:
-    enable: true
-    # title: "Custom Name"
-    index: false
-    items:
-      - title: "Master of Business Administration"
-        school:
-          name: "University of California, Berkeley"
-          url: "https://example.org"
-        date: "2013 - 2015"
-        GPA: "3.8 out of 5.0"
-        content: |-
-          Extracurricular Activities
-            - Lorem ipsum dolor sit amet consectetur adipisicing elit.
-            - Tempora esse, eaque delectus nulla quo doloribus itaque expedita alias natus optio totam maxime nihil excepturi velit a animi laborum hic similique.
-      - title: "Bachelor of Science in Computer Science"
-        school:
-          name: "Massachusetts Institute of Technology"
-          url: "https://example.org"
-        date: "2009 - 2013"
-        GPA: "3.9 out of 5.0"
-        content: |-
-          I Publiced two papers in the ACM SIGCHI Conference on Artificial Intelligence.
-          - [Fast and Accurate Object Detection with a Single Convolutional Neural Network](https://example.com)
-          - Face mask detection using a single convolutional neural network.
-
-          Extracurricular Activities
-            - Lorem ipsum dolor sit amet consectetur adipisicing elit.
-            - Tempora esse, eaque delectus nulla quo doloribus itaque expedita alias natus optio totam maxime nihil excepturi velit a animi laborum hic similique.
-        featuredLink:
-          enable: true
-          name: "My academic record"
-          url: "https://example.com"
-      - title: "High School"
-        school:
-          name: "Thomas Jefferson High School for Science and Technology."
-          url: "https://example.org"
-        GPA: "4.2 out of 5.0"
-        featuredLink:
-          enable: true
-          url: "https://example.com"
-
-  # Achievements
-  achievements:
-    enable: true
-    # title: "Custom Name"
-    items:
-      - title: Google kickstart runner
-        content: I solved all problems with optimal solution.
-        url: https://example.com
-        image: /images/achievment.jpg
-      - title: Facebook Hackathon Winner
-        content: Developed a product using Artificial Intelligence.
-        image: /images/achievment.jpg
-      - title: Hugo Profile
-        content: Developed a theme and getting 1K+ downloads per month.
-        url: "https://github.com/gurusabarish/hugo-profile"
-        image: /images/achievment.jpg
-      - title: Microsoft Imagine Runner
-        content: We are developed a product which can help others.
-      - title: Google Summer of Code
-        content: Contributed to a open source project.
-        url: https://example.com
-
-  # projects
-  projects:
-    enable: true
-    # title: "Custom Name"
-    items:
-      - title: Hugo Profile
-        content: A highly customizable and mobile first Hugo template for personal portfolio and blog.
-        image: /images/projects/profile.png
-        featured:
-          name: Demo
-          link: https://hugo-profile.netlify.app
-        badges:
-          - "Hugo"
-          - "Bootstrap"
-          - "Javascript"
-        links:
-          - icon: fa fa-envelope
-            url: mailto:?subject=Hugo%20Profile%20Template&body=Check%20it%20out:%20https%3a%2f%2fhugo-profile.netlify.app%2fblog%2fmarkdown-syntax%2f
-          - icon: fab fa-github
-            url: https://github.com/gurusabarish/hugo-profile
-          - icon: fab fa-twitter
-            url: https://twitter.com/intent/tweet?text=Check+it+out:&url=https%3A%2F%2Fgithub.com%2Fgurusabarish%2Fhugo-profile
-
-      - title: Image Converter
-        content: A web app to convert image to pdf, png to jpg, png to jpg and png to webp without database using django.
-        image: /images/projects/converter.jpg
-        featured:
-          name: Demo
-          link: https://django-converter.herokuapp.com
-        badges:
-          - "Django"
-          - "Bootstrap"
-        links:
-          - icon: fab fa-github
-            url: https://github.com/gurusabarish/converter
-
-      - title: Hugo Profile V2
-        content: A clean and simple Hugo template for personal portfolio and blog.
-        image: /images/projects/profile2.jpg
-        featured:
-          name: Demo V2
-          link: https://hugo-profile-2.netlify.app
-        badges:
-          - "Hugo"
-          - "Bootstrap"
-          - "Javascript"
-        links:
-          - icon: fab fa-github
-            url: https://github.com/gurusabarish/HugoProfileV2
-
-  #Contact
-  contact:
-    enable: true
-    # title: "Custom Name"
-    content: My inbox is always open. Whether you have a question or just want to say hi, I’ll try my best to get back to you!
-    btnName: Mail me
-    btnLink: mailto:gurusabarisha@gmail.com
-    # formspree:
-    #   enable: true # `contact.email` value will be ignored
-    #   formId: abcdefgh # Take it from your form's endpoint, like 'https://formspree.io/f/abcdefgh'
-    #   emailCaption: "Enter your email address"
-    #   messageCaption: "Enter your message here"
-
-  footer:
-    recentPosts:
-      path: "blogs"
-      count: 3
-      title: Recent Posts
-      enable: true
-      disableFeaturedImage: false
-    socialNetworks:
-      github: https://github.com
-      linkedin: https://linkedin.com
-      twitter: https://twitter.com
-      instagram: https://instagram.com
-      facebook: https://facebook.com
-
-  # List pages like blogs and posts
-  listPages:
-    disableFeaturedImage: false
-
-  # Single pages like blog and post
-  singlePages:
-    readTime:
-      enable: true
-      content: "min read"
-    scrollprogress:
-      enable: true
-<<<<<<< HEAD
-    tags:
-      openInNewTab: true
-=======
-    socialShare: true
->>>>>>> 7e0a195e
-
-  # For translations
-  terms:
-    read: "Read"
-    toc: "Table Of Contents"
-    copyright: "All rights reserved"
-    pageNotFound: "Page not found"
-    emailText: "Check out this site"
-
-  datesFormat:
-    article: "Jan 2, 2006"
-    articleList: "Jan 2, 2006"
-    articleRecent: "Jan 2, 2006"
-
-  #customScripts: -| # You can add custom scripts which will be added before </body> tag
-  #  <script type="text/javascript"><!-- any script here --></script>
+baseURL: "https://hugo-profile.netlify.app"
+languageCode: "en-us"
+title: "Hugo Profile"
+theme: hugo-profile
+
+outputs:
+  home:
+    - "HTML"
+    - "RSS"
+    - "JSON"
+  page:
+    - "HTML"
+    - "RSS"
+
+Paginate: 3
+enableRobotsTXT: true
+# disqusShortname: your-disqus-shortname
+# googleAnalytics: G-MEASUREMENT_ID
+
+markup:
+  goldmark:
+    renderer:
+      unsafe: true
+
+Menus:
+  main:
+    - identifier: blog
+      name: Blog
+      title: Blog posts
+      url: /blogs
+      weight: 1
+    - identifier: gallery
+      name: Gallery
+      title: Blog posts
+      url: /gallery
+      weight: 2
+    #Dropdown menu
+    # - identifier: dropdown
+    #   title: Example dropdown menu
+    #   name: Dropdown
+    #   weight: 3
+    # - identifier: dropdown1
+    #   title: example dropdown 1
+    #   name: example 1
+    #   url: /#
+    #   parent: dropdown
+    #   weight: 1
+    # - identifier: dropdown2
+    #   title: example dropdown 2
+    #   name: example 2
+    #   url: /#
+    #   parent: dropdown
+    #   weight: 2
+
+params:
+  title: "Hugo Profile"
+  description: Text about my cool site
+  # staticPath: ""  # The path to serve the static files from
+  favicon: "/fav.png"
+
+  # Whether to serve bootstrap css and js files from CDN or not. Can be set to true, "css" or "js" to choose between
+  # serving both, only the css, or only the js files through the CDN. Any other value will make so that CDN is not used.
+  # Note the lack of "" in true, it should be of boolean type.
+  useBootstrapCDN: false
+
+  # If you want to load dynamically responsive images from Cloudinary
+  # This requires your images to be uploaded + hosted on Cloudinary
+  # Uncomment and change YOUR_CLOUD_NAME to the Cloud Name in your Cloudinary console
+  # cloudinary_cloud_name: "YOUR_CLOUD_NAME"
+
+  # Whether to add mathjax support on all pages. Alternatively, you can opt-in per page by adding `mathjax: true` in the frontmatter.
+  mathjax: false
+
+  # Whether the fade animations on the home page will be enabled
+  animate: true
+
+  theme:
+    # disableThemeToggle: true
+    # defaultTheme: "light" # dark
+
+  font:
+    fontSize: 1rem # default: 1rem
+    fontWeight: 400 # default: 400
+    lineHeight: 1.5 # default: 1.5
+    textAlign: left # default: left
+
+  # color preference
+  # color:
+  #   textColor:
+  #   secondaryTextColor:
+  #   backgroundColor:
+  #   secondaryBackgroundColor:
+  #   primaryColor:
+  #   secondaryColor:
+
+  #   darkmode:
+  #     textColor:
+  #     secondaryTextColor:
+  #     backgroundColor:
+  #     secondaryBackgroundColor:
+  #     primaryColor:
+  #     secondaryColor:
+
+  # If you want to customize the menu, you can change it here
+  navbar:
+    align: ms-auto # Left: ms-auto | center: mx-auto | right: me-auto | Default: ms-auto
+    # brandLogo: "/logo.png" # Logo for the brand | default is the favicon variable
+    # showBrandLogo: false # Show brand logo in nav bar | default is true
+    brandName: "Hugo Profile" # Brand name for the brand | default is the title variable
+    disableSearch: false
+    # searchPlaceholder: "Search"
+    stickyNavBar:
+      enable : true
+      showOnScrollUp : true
+    menus:
+      disableAbout: false
+      disableExperience: false
+      disableEducation: false
+      disableProjects: false
+      disableAchievements: false
+      disableContact: false
+
+  # Hero
+  hero:
+    enable: true
+    intro: "Hi, my name is"
+    title: "Isabella."
+    subtitle: "I build things for the web"
+    content: "A passionate web app developer. I tend to make use of modern web technologies to build websites that looks great, feels fantastic, and functions correctly."
+    image: /images/hero.svg
+    bottomImage:
+      enable: true
+    # roundImage: true # Make hero image circular | default false
+    button:
+      enable: true
+      name: "Resume"
+      url: "#"
+      download: true
+      newPage: false
+    socialLinks:
+      fontAwesomeIcons:
+        - icon: fab fa-github
+          url: https://example.com
+        - icon: fab fa-x-twitter
+          url: https://example.com
+      customIcons:
+        - icon: /fav.png
+          url: "https://example.com"
+
+  # About
+  about:
+    enable: true
+    title: "About Me"
+    image: "/images/me.png"
+    content: |-
+      I am a software developer with a passion for web development. I have a background in computer science and mathematics, and I have a strong interest in the intersection of technology and art. I am currently working as a software developer at [example org.](https://example.com) in San Francisco, CA.
+
+      I am currently working on a project that will be used to help people find the best way to get around the city.
+    skills:
+      enable: true
+      title: "Here are a few technologies I've been working with recently:"
+      items:
+        - "HTML"
+        - "CSS"
+        - "JavaScript"
+        - "React"
+        - "Node"
+        - "Express"
+
+  # Experience
+  experience:
+    enable: true
+    # title: "Custom Name"
+    items:
+      - job: "Senior Software Developer"
+        company: "Facebook"
+        companyUrl: "https://example.com"
+        date: "Jan 2022 - present"
+        featuredLink:
+          enable: true
+          name: "View the project"
+          url: "https://example.com"
+        content: "I am currently working as a software developer at [example org.](https://example.com) in San Francisco, CA. I am currently working on a project that will be used to help people find the best way to get around the city."
+
+      - job: "Software Developer"
+        company: "Amazon"
+        companyUrl: "https://example.com"
+        date: "Sep 2020 - Dec 2021"
+        featuredLink:
+          enable: true
+          url: "https://example.com"
+        info:
+          enable: true
+          content: I worked as a software developer for more than one year in Amazon.
+        content: |
+          I am currently working as a software developer at [example org.](https://example.com) in San Francisco, CA. I am currently working on a project that will be used to help people find the best way to get around the city.
+
+          - Lead backend developer for a product.
+          - Created a frontend design for a product.
+
+      - job: "Junior Software Developer"
+        company: "Apple"
+        companyUrl: "https://example.com"
+        date: "Jan 2020 - Aug 2020"
+        info:
+          enable: false
+        featuredLink:
+          enable: true
+          url: "https://example.com"
+        content: |
+          I am currently working as a software developer at [example org.](https://example.com) in San Francisco, CA. I am currently working on a project that will be used to help people find the best way to get around the city.
+
+          - Lead backend developer for a product.
+          - Created a frontend design for a product.
+
+      - job: "UI/UX Designer"
+        company: "Netflix"
+        companyUrl: "https://example.com"
+        date: "June 2017 - Nov 2019"
+        featuredLink:
+          enable: true
+          url: "https://example.com"
+        content: |
+          I am currently working as a software developer at [example org.](https://example.com) in San Francisco, CA. I am currently working on a project that will be used to help people find the best way to get around the city.
+
+          - Lead backend developer for a product.
+          - Created a frontend design for a product.
+
+      - job: "Product Designer"
+        company: "Google"
+        companyUrl: "https://example.com"
+        date: "Feb 2016 - Mar 2017"
+        content: "I am currently working as a software developer at [example org.](https://example.com) in San Francisco, CA. I am currently working on a project that will be used to help people find the best way to get around the city."
+
+  # Education
+  education:
+    enable: true
+    # title: "Custom Name"
+    index: false
+    items:
+      - title: "Master of Business Administration"
+        school:
+          name: "University of California, Berkeley"
+          url: "https://example.org"
+        date: "2013 - 2015"
+        GPA: "3.8 out of 5.0"
+        content: |-
+          Extracurricular Activities
+            - Lorem ipsum dolor sit amet consectetur adipisicing elit.
+            - Tempora esse, eaque delectus nulla quo doloribus itaque expedita alias natus optio totam maxime nihil excepturi velit a animi laborum hic similique.
+      - title: "Bachelor of Science in Computer Science"
+        school:
+          name: "Massachusetts Institute of Technology"
+          url: "https://example.org"
+        date: "2009 - 2013"
+        GPA: "3.9 out of 5.0"
+        content: |-
+          I Publiced two papers in the ACM SIGCHI Conference on Artificial Intelligence.
+          - [Fast and Accurate Object Detection with a Single Convolutional Neural Network](https://example.com)
+          - Face mask detection using a single convolutional neural network.
+
+          Extracurricular Activities
+            - Lorem ipsum dolor sit amet consectetur adipisicing elit.
+            - Tempora esse, eaque delectus nulla quo doloribus itaque expedita alias natus optio totam maxime nihil excepturi velit a animi laborum hic similique.
+        featuredLink:
+          enable: true
+          name: "My academic record"
+          url: "https://example.com"
+      - title: "High School"
+        school:
+          name: "Thomas Jefferson High School for Science and Technology."
+          url: "https://example.org"
+        GPA: "4.2 out of 5.0"
+        featuredLink:
+          enable: true
+          url: "https://example.com"
+
+  # Achievements
+  achievements:
+    enable: true
+    # title: "Custom Name"
+    items:
+      - title: Google kickstart runner
+        content: I solved all problems with optimal solution.
+        url: https://example.com
+        image: /images/achievment.jpg
+      - title: Facebook Hackathon Winner
+        content: Developed a product using Artificial Intelligence.
+        image: /images/achievment.jpg
+      - title: Hugo Profile
+        content: Developed a theme and getting 1K+ downloads per month.
+        url: "https://github.com/gurusabarish/hugo-profile"
+        image: /images/achievment.jpg
+      - title: Microsoft Imagine Runner
+        content: We are developed a product which can help others.
+      - title: Google Summer of Code
+        content: Contributed to a open source project.
+        url: https://example.com
+
+  # projects
+  projects:
+    enable: true
+    # title: "Custom Name"
+    items:
+      - title: Hugo Profile
+        content: A highly customizable and mobile first Hugo template for personal portfolio and blog.
+        image: /images/projects/profile.png
+        featured:
+          name: Demo
+          link: https://hugo-profile.netlify.app
+        badges:
+          - "Hugo"
+          - "Bootstrap"
+          - "Javascript"
+        links:
+          - icon: fa fa-envelope
+            url: mailto:?subject=Hugo%20Profile%20Template&body=Check%20it%20out:%20https%3a%2f%2fhugo-profile.netlify.app%2fblog%2fmarkdown-syntax%2f
+          - icon: fab fa-github
+            url: https://github.com/gurusabarish/hugo-profile
+          - icon: fab fa-twitter
+            url: https://twitter.com/intent/tweet?text=Check+it+out:&url=https%3A%2F%2Fgithub.com%2Fgurusabarish%2Fhugo-profile
+
+      - title: Image Converter
+        content: A web app to convert image to pdf, png to jpg, png to jpg and png to webp without database using django.
+        image: /images/projects/converter.jpg
+        featured:
+          name: Demo
+          link: https://django-converter.herokuapp.com
+        badges:
+          - "Django"
+          - "Bootstrap"
+        links:
+          - icon: fab fa-github
+            url: https://github.com/gurusabarish/converter
+
+      - title: Hugo Profile V2
+        content: A clean and simple Hugo template for personal portfolio and blog.
+        image: /images/projects/profile2.jpg
+        featured:
+          name: Demo V2
+          link: https://hugo-profile-2.netlify.app
+        badges:
+          - "Hugo"
+          - "Bootstrap"
+          - "Javascript"
+        links:
+          - icon: fab fa-github
+            url: https://github.com/gurusabarish/HugoProfileV2
+
+  #Contact
+  contact:
+    enable: true
+    # title: "Custom Name"
+    content: My inbox is always open. Whether you have a question or just want to say hi, I’ll try my best to get back to you!
+    btnName: Mail me
+    btnLink: mailto:gurusabarisha@gmail.com
+    # formspree:
+    #   enable: true # `contact.email` value will be ignored
+    #   formId: abcdefgh # Take it from your form's endpoint, like 'https://formspree.io/f/abcdefgh'
+    #   emailCaption: "Enter your email address"
+    #   messageCaption: "Enter your message here"
+
+  footer:
+    recentPosts:
+      path: "blogs"
+      count: 3
+      title: Recent Posts
+      enable: true
+      disableFeaturedImage: false
+    socialNetworks:
+      github: https://github.com
+      linkedin: https://linkedin.com
+      twitter: https://twitter.com
+      instagram: https://instagram.com
+      facebook: https://facebook.com
+
+  # List pages like blogs and posts
+  listPages:
+    disableFeaturedImage: false
+
+  # Single pages like blog and post
+  singlePages:
+    socialShare: true
+    readTime:
+      enable: true
+      content: "min read"
+    scrollprogress:
+      enable: true
+    tags:
+      openInNewTab: true
+
+  # For translations
+  terms:
+    read: "Read"
+    toc: "Table Of Contents"
+    copyright: "All rights reserved"
+    pageNotFound: "Page not found"
+    emailText: "Check out this site"
+
+  datesFormat:
+    article: "Jan 2, 2006"
+    articleList: "Jan 2, 2006"
+    articleRecent: "Jan 2, 2006"
+
+  #customScripts: -| # You can add custom scripts which will be added before </body> tag
+  #  <script type="text/javascript"><!-- any script here --></script>